--- conflicted
+++ resolved
@@ -1,6 +1,7 @@
 package main
 
 import (
+	"bufio"
 	"context"
 	"fmt"
 	"os"
@@ -13,6 +14,7 @@
 	"github.com/docker/docker/pkg/stdcopy"
 	"github.com/gdamore/tcell/v2"
 	"github.com/rivo/tview"
+	"github.com/sahilm/fuzzy"
 )
 
 type Container struct {
@@ -25,6 +27,7 @@
 type AppController struct {
 	ServiceStatusView *tview.TreeView
 	ServiceLogsView   *tview.TextView
+	ServiceLogsLayout tview.Primitive
 	DockerClient      *client.Client
 	DebugOutput       *tview.TextView
 	ConfiguraitonView *tview.TextView
@@ -34,8 +37,9 @@
 	app               *tview.Application
 	stopLogs          chan bool
 	startLogs         chan bool
-	searchTerm        string
-	searchModal       *tview.InputField
+	SearchInput       *tview.InputField
+	LogBuffer         []string
+	isSearching       bool
 }
 
 type LogsStream struct {
@@ -174,11 +178,20 @@
 		cancel()
 	}()
 
+	scanner := bufio.NewScanner(reader)
 	go func() {
-		time.Sleep(200 * time.Millisecond)
-		controller.app.QueueUpdateDraw(func() {
-			controller.ServiceLogsView.ScrollToEnd()
-		})
+		for scanner.Scan() {
+			line := scanner.Text()
+			controller.LogBuffer = append(controller.LogBuffer, line)
+
+			if !controller.isSearching {
+				// Write directly to view and scroll
+				controller.app.QueueUpdateDraw(func() {
+					fmt.Fprintln(w, line)
+					controller.ServiceLogsView.ScrollToEnd()
+				})
+			}
+		}
 	}()
 
 	controller.app.QueueUpdateDraw(func() {
@@ -235,7 +248,6 @@
 	controller.ServiceStatusView.SetCurrentNode(firstContainer)
 }
 
-<<<<<<< HEAD
 func (controller *AppController) getAppView() {
 	controller.app.SetInputCapture(func(event *tcell.EventKey) *tcell.EventKey {
 		switch event.Key() {
@@ -255,7 +267,7 @@
 		return event
 	})
 }
-=======
+
 func (controller *AppController) getHelpView() {
 	helpView := tview.NewTextView()
 	helpView.SetDynamicColors(true)
@@ -301,9 +313,6 @@
 }
 
 func (controller *AppController) getServiceListView() {
->>>>>>> 1dd6fd04
-
-func (controller *AppController) getServiceListView() {
 	serviceTreeView := tview.NewTreeView()
 	serviceTreeView.SetBorder(true)
 	serviceTreeView.SetTitle("[1]Service Status")
@@ -408,7 +417,42 @@
 	logs_view.SetBorderColor(tcell.ColorLimeGreen)
 	logs_view.SetBackgroundColor(tcell.ColorBlack)
 	logs_view.SetScrollable(true)
-<<<<<<< HEAD
+
+	searchInput := tview.NewInputField().
+		SetLabel("Search: ").
+		SetFieldWidth(30).
+		SetFieldBackgroundColor(tcell.ColorDarkSlateGray).
+		SetLabelColor(tcell.ColorAqua)
+
+	controller.SearchInput = searchInput
+
+	searchInput.SetChangedFunc(func(text string) {
+		if text == "" {
+			for _, line := range controller.LogBuffer {
+				logs_view.Write([]byte(line + "\n"))
+			}
+			return
+		}
+		matches := fuzzy.Find(text, controller.LogBuffer)
+		for _, match := range matches {
+			fmt.Fprint(logs_view, "[yellow]"+match.Str+"[white]\n", match.Str)
+		}
+	})
+
+	// When searchInput loses focus (doneFunc), clear search and resume streaming:
+	searchInput.SetDoneFunc(func(key tcell.Key) {
+		if key == tcell.KeyEnter || key == tcell.KeyEsc {
+			controller.isSearching = false
+			searchInput.SetText("")
+			// Refill logsView with all buffered logs:
+			logs_view.Clear()
+			for _, line := range controller.LogBuffer {
+				fmt.Fprintln(logs_view, line)
+			}
+			controller.app.SetFocus(controller.ServiceLogsView)
+		}
+	})
+
 	logs_view.SetInputCapture(func(event *tcell.EventKey) *tcell.EventKey {
 		switch event.Key() {
 		case tcell.KeyEsc:
@@ -418,6 +462,8 @@
 		case tcell.KeyRune:
 			switch event.Rune() {
 			case '/':
+				searchInput.SetText("")
+				controller.app.SetFocus(searchInput)
 				return event
 			}
 			return event
@@ -425,13 +471,19 @@
 			return event
 		}
 	})
-=======
->>>>>>> 1dd6fd04
+
 	logs_view.SetChangedFunc(func() {
 		controller.app.Draw()
 	})
+
+	logsLayout := tview.NewFlex().SetDirection(tview.FlexRow).
+		AddItem(searchInput, 1, 0, false).
+		AddItem(logs_view, 0, 1, true)
+
 	controller.ServiceLogsView = logs_view
-	controller.PagesHub.AddPage("logs", controller.ServiceLogsView, true, true)
+	controller.ServiceLogsLayout = logsLayout
+
+	controller.PagesHub.AddPage("logs", controller.ServiceLogsLayout, true, true)
 }
 
 func (controller *AppController) updateServicesStatus() {
@@ -495,9 +547,7 @@
 	app := tview.NewApplication()
 	controller.app = app
 
-<<<<<<< HEAD
 	controller.getAppView()
-=======
 	controller.PagesHub = tview.NewPages()
 	controller.PagesHub.SetBackgroundColor(tcell.ColorBlack)
 	controller.PagesHub.SetInputCapture(func(event *tcell.EventKey) *tcell.EventKey {
@@ -510,7 +560,6 @@
 		return event
 	})
 
->>>>>>> 1dd6fd04
 	controller.getServiceStatus()
 	controller.getServiceListView()
 	controller.getServiceLogsView()
@@ -528,17 +577,9 @@
 	horizontalFlex.AddItem(controller.PagesHub, 0, 6, false)
 
 	controller.DebugOutput = tview.NewTextView()
-<<<<<<< HEAD
-	controller.DebugOutput.SetBorder(true).SetBorderColor(tcell.ColorYellow)
-	controller.DebugOutput.SetTitle("[3]Debug Output").SetTitleColor(tcell.ColorYellow)
-	bottomFlex := tview.NewFlex().SetDirection(tview.FlexColumn)
-	bottomFlex.AddItem(controller.DebugOutput, 0, 1, false)
-	bottomFlex.AddItem(legend_view, 50, 0, false)
-=======
 	controller.DebugOutput.SetBorder(true).SetBorderColor(tcell.ColorDarkOliveGreen)
 	controller.DebugOutput.SetTitle("Debug Output").SetTitleColor(tcell.ColorDarkOliveGreen)
 	horizontalFlex.AddItem(controller.DebugOutput, 10, 0, false) // Add the bottom flex containing debug output and legend
->>>>>>> 1dd6fd04
 
 	baseFlex := tview.NewFlex()
 	baseFlex.SetBackgroundColor(tcell.ColorBlack)
@@ -698,6 +739,10 @@
 
 func (controller *AppController) setGlobalCommands() {
 	controller.app.SetInputCapture(func(event *tcell.EventKey) *tcell.EventKey {
+		if controller.SearchInput != nil && controller.SearchInput.HasFocus() {
+			// Skip global keybindings while typing in search
+			return event
+		}
 		switch event.Rune() {
 		case 'g':
 			controller.app.SetFocus(controller.ServiceLogsView)
@@ -713,6 +758,15 @@
 			go controller.startContainer()
 		case '?':
 			controller.PagesHub.SwitchToPage("help")
+		case '1':
+			controller.app.SetFocus(controller.ServiceStatusView)
+			return event
+		case '2':
+			controller.app.SetFocus(controller.ServiceLogsView)
+			return event
+		case '3':
+			controller.app.SetFocus(controller.DebugOutput)
+			return event
 		}
 
 		switch event.Key() {
@@ -720,6 +774,7 @@
 			controller.PagesHub.SwitchToPage("logs")
 		case tcell.KeyCtrlS:
 			controller.PagesHub.SwitchToPage("config")
+
 		}
 		return event
 	})
